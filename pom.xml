--- conflicted
+++ resolved
@@ -150,15 +150,7 @@
         <artifactId>maven-assembly-plugin</artifactId>
       </plugin>
       <!-- To ignore the Docker build run 'mvn package -DskipDockerBuild -DskipDockerTag' -->
-<<<<<<< HEAD
-      <plugin>
-        <groupId>com.spotify</groupId>
-        <artifactId>docker-maven-plugin</artifactId>
-      </plugin>
-
-=======
       <plugin><groupId>com.spotify</groupId><artifactId>docker-maven-plugin</artifactId></plugin>
->>>>>>> 62685ed7
     </plugins>
   </build>
-</project>
+</project>